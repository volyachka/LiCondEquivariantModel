--- conflicted
+++ resolved
@@ -35,15 +35,10 @@
     if cache_path is None:
         cache_path = os.getenv(CACHE_ENV_VAR, DEFAULT_CACHE_PATH)
         print(
-<<<<<<< HEAD
-            f'Cache path set to "{cache_path}". To change, set {CACHE_ENV_VAR} environment variable.'
-        )
-=======
             f'Cache path set to "{cache_path}". '
             f'To change, set {CACHE_ENV_VAR} environment variable.'
         )
 
->>>>>>> a5dc7e96
 
     return joblib.Memory(cache_path)
 
@@ -53,12 +48,6 @@
 
 @_memory.cache
 def _query_mpid_structure(mpids):
-<<<<<<< HEAD
-    with open(os.path.abspath(".mp_apikey")) as f:
-        MP_API_KEY = f.read().strip()
-
-    with MPRester(MP_API_KEY) as mpr:
-=======
     """
     Query the Materials Project database for structure data using the given MPIDs.
 
@@ -72,7 +61,6 @@
         mp_api_key = f.read().strip()
 
     with MPRester(mp_api_key) as mpr:
->>>>>>> a5dc7e96
         docs = mpr.materials.summary.search(
             material_ids=mpids, fields=["structure", "material_id"]
         )
